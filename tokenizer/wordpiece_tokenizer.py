from typing import List
from tokenizers import Tokenizer, decoders, models, normalizers, pre_tokenizers, trainers
from tokenizers.processors import TemplateProcessing
import torch
import os
import random

# in case error occurs that it cant be imported by torch
torch.utils.data.datapipes.utils.common.DILL_AVAILABLE = torch.utils._import_utils.dill_available()


<<<<<<< HEAD
def build_tokenizer(name: str, run_id: str, src_dataset: List[str], tgt_dataset: List[str], vocab_size: int):
    """
    Build and train a WordPiece tokenizer on the provided source dataset.

    Args:
        name (str): The name to save the tokenizer under.
        run_id (str): The run identifier for saving the tokenizer.
        src_dataset (List[str]): The source dataset for tokenization.
        tgt_dataset (List[str]): The target dataset for tokenization (not used in current implementation).
        vocab_size (int): The vocabulary size for the tokenizer.

    Returns:
        Tokenizer: The trained tokenizer.

    The function trains a WordPiece tokenizer on the source dataset. The tokenizer is configured with normalization,
    pre-tokenization, and post-processing steps, and is then saved to the specified directory under the given run ID.
    """

=======
def build_tokenizer(run_id: str, src_dataset: List[str], tgt_dataset: List[str], vocab_size: int):
>>>>>>> 9a14122c
    tokenizer = Tokenizer(models.WordPiece(unk_token="<unk>"))
    tokenizer.normalizer = normalizers.NFKC()
    tokenizer.pre_tokenizer = pre_tokenizers.Whitespace()
    tokenizer.decoder = decoders.WordPiece()
    tokenizer.post_processor = TemplateProcessing(
        single="<bos> $A <eos>",
        special_tokens=[("<bos>", 1), ("<eos>", 2)]
    )
    trainer = trainers.WordPieceTrainer(
        vocab_size=vocab_size,
        min_frequency=2,
        initial_alphabet=pre_tokenizers.ByteLevel.alphabet(),
        special_tokens=["<unk>", "<bos>", "<eos>", "<pad>"],
    )

    # Combine the source and target datasets
    combined_dataset = src_dataset + tgt_dataset

    # Shuffle the combined dataset to ensure a balanced representation
    random.shuffle(combined_dataset)

    # Train the tokenizer on the combined dataset
    tokenizer.train_from_iterator(batch_iterator(combined_dataset), trainer=trainer, length=len(combined_dataset))

    if not os.path.exists(f'./models/{run_id}/'):
        os.makedirs(f'./models/{run_id}/')

    tokenizer.save(f"./models/{run_id}/tokenizer.json")
    
    return tokenizer

def batch_iterator(dataset, batch_size=1000):
        """
        Batch iterator to yield batches of data from the dataset.

        Args:
            dataset (List[str]): The dataset to iterate over.
            batch_size (int, optional): The size of each batch. Defaults to 1000.

        Yields:
            List[str]: A batch of data from the dataset.

        The function splits the dataset into batches of the specified size and yields each batch.
        """    
        for i in range(0, len(dataset), batch_size):
            yield dataset[i : i + batch_size]<|MERGE_RESOLUTION|>--- conflicted
+++ resolved
@@ -9,28 +9,7 @@
 torch.utils.data.datapipes.utils.common.DILL_AVAILABLE = torch.utils._import_utils.dill_available()
 
 
-<<<<<<< HEAD
-def build_tokenizer(name: str, run_id: str, src_dataset: List[str], tgt_dataset: List[str], vocab_size: int):
-    """
-    Build and train a WordPiece tokenizer on the provided source dataset.
-
-    Args:
-        name (str): The name to save the tokenizer under.
-        run_id (str): The run identifier for saving the tokenizer.
-        src_dataset (List[str]): The source dataset for tokenization.
-        tgt_dataset (List[str]): The target dataset for tokenization (not used in current implementation).
-        vocab_size (int): The vocabulary size for the tokenizer.
-
-    Returns:
-        Tokenizer: The trained tokenizer.
-
-    The function trains a WordPiece tokenizer on the source dataset. The tokenizer is configured with normalization,
-    pre-tokenization, and post-processing steps, and is then saved to the specified directory under the given run ID.
-    """
-
-=======
 def build_tokenizer(run_id: str, src_dataset: List[str], tgt_dataset: List[str], vocab_size: int):
->>>>>>> 9a14122c
     tokenizer = Tokenizer(models.WordPiece(unk_token="<unk>"))
     tokenizer.normalizer = normalizers.NFKC()
     tokenizer.pre_tokenizer = pre_tokenizers.Whitespace()
