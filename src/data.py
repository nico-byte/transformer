from typing import List, Tuple
from utils.logger import get_logger
import abc
import random
from src.pretrained_inference import mt_batch_inference
import torch
import torch.nn as nn
from torch.utils.data import DataLoader
import torchtext
torchtext.disable_torchtext_deprecation_warning()
from tokenizers import Tokenizer

from torchtext.datasets import Multi30k
from datasets import load_dataset
from utils.config import DataLoaderConfig, SharedConfig
from tokenizer.wordpiece_tokenizer import build_tokenizer as build_wordpiece_tokenizer
from tokenizer.unigram_tokenizer import build_tokenizer as build_unigram_tokenizer

# in case error occurs that it cant be imported by torch
torch.utils.data.datapipes.utils.common.DILL_AVAILABLE = torch.utils._import_utils.dill_available()


class BaseDataLoader(metaclass=abc.ABCMeta):
<<<<<<< HEAD
    """
    Base class for data loaders, providing common functionality and abstract methods for building datasets.

    Attributes:
        batch_size (int): Batch size for data loading.
        num_workers (int): Number of workers for data loading.
        pin_memory (bool): Whether to pin memory during data loading.
        drop_last (bool): Whether to drop the last incomplete batch.
        shuffle (bool): Whether to shuffle the data.
        tokenizer: Tokenizer to be used for encoding sequences.
        src_language (str): Source language code.
        tgt_language (str): Target language code.
        special_symbols (List[str]): List of special symbols for tokenization.
        train_dataset (List[Tuple[str, str]]): Training dataset.
        val_dataset (List[Tuple[str, str]]): Validation dataset.
        test_dataset (List[Tuple[str, str]]): Test dataset.
        train_dataloader: DataLoader for the training dataset.
        val_dataloader: DataLoader for the validation dataset.
        test_dataloader: DataLoader for the test dataset.
        logger: Logger for the data loader.
    """

    def __init__(self, dl_config: DataLoaderConfig, tkn_config: TokenizerConfig, shared_config: SharedConfig):
        """
        Initialize the data loader with configuration and tokenizer settings.

        Args:
            dl_config (DataLoaderConfig): Configuration for the data loader.
            tkn_config (TokenizerConfig): Configuration for the tokenizer.
            shared_config (SharedConfig): Shared configuration settings.
        """

=======
    def __init__(self, dl_config: DataLoaderConfig, shared_config: SharedConfig):
>>>>>>> 9a14122c
        self.batch_size: int = dl_config.batch_size
        self.num_workers: int = dl_config.num_workers
        self.pin_memory: bool = dl_config.pin_memory
        self.drop_last: bool = dl_config.drop_last
        self.shuffle: bool = dl_config.shuffle
        self.tokenizer = None
        self.src_language: str = shared_config.src_language
        self.tgt_language: str = shared_config.tgt_language
        self.special_symbols: List[str] = shared_config.special_symbols
        
        self.train_dataset, self.val_dataset, self.test_dataset = [], [], []
        self.train_dataloader, self.test_dataloader, self.val_dataloader = None, None, None
        
        self.logger = get_logger('DataLoader')

    @abc.abstractmethod
    def build_datasets(self):
        """
        Abstract method for building datasets. Must be implemented by subclasses.
        """

        pass

    def build_dataloaders(self):
        """
        Build DataLoaders for the training, validation, and test datasets.
        """

        self.train_dataloader = DataLoader(self.train_dataset, 
                                           batch_size=self.batch_size, 
                                           collate_fn=self.collate_fn, 
                                           shuffle=self.shuffle, 
                                           num_workers=self.num_workers,
                                           pin_memory=self.pin_memory,
                                           drop_last=self.drop_last)
        self.test_dataloader = DataLoader(self.test_dataset, 
                                          batch_size=self.batch_size, 
                                          collate_fn=self.collate_fn, 
                                          shuffle=self.shuffle, 
                                          num_workers=self.num_workers,
                                          pin_memory=self.pin_memory,
                                          drop_last=self.drop_last)
        self.val_dataloader = DataLoader(self.val_dataset, 
                                         batch_size=self.batch_size, 
                                         collate_fn=self.collate_fn, 
                                         shuffle=self.shuffle, 
                                         num_workers=self.num_workers,
                                         pin_memory=self.pin_memory,
                                         drop_last=self.drop_last)

    def collate_fn(self, batch: List[Tuple[str, str]]) -> Tuple[torch.Tensor, torch.Tensor]:
        """
        Collate function to process a batch of data.

        Args:
            batch (List[Tuple[str, str]]): Batch of source and target sequences.

        Returns:
            Tuple[torch.Tensor, torch.Tensor]: Padded source and target batches as tensors.
        """

        src_batch, tgt_batch = [], []
        for src_sample, tgt_sample in batch:
            encoded_src_sample = self.tokenizer.encode(src_sample)
            tensor_src_sample = torch.tensor(encoded_src_sample.ids)
            src_batch.append(tensor_src_sample)
            
            encoded_tgt_sample = self.tokenizer.encode(tgt_sample)
            tensor_tgt_sample = torch.tensor(encoded_tgt_sample.ids)
            tgt_batch.append(tensor_tgt_sample)


        src_batch = nn.utils.rnn.pad_sequence(src_batch, padding_value=3)
        tgt_batch = nn.utils.rnn.pad_sequence(tgt_batch, padding_value=3)

        return src_batch, tgt_batch
    
<<<<<<< HEAD
    def backtranslate_dataset(self, whole_dataset: List[Tuple[str, str]], tgt_dataset: List[str]):
        """
        Perform backtranslation on the target dataset to augment the training data.

        Args:
            whole_dataset (List[Tuple[str, str]]): Original dataset.
            tgt_dataset (List[str]): Target dataset for backtranslation.

        Returns:
            List[Tuple[str, str]]: Augmented dataset with backtranslated pairs.
        """

        backtrans_dataset = mt_batch_inference(tgt_dataset, "cuda", 256)
=======
    def backtranslate_dataset(self):
        tgt_dataset = [x[1] for x in self.train_dataset]
        
        backtrans_dataset = mt_batch_inference(tgt_dataset, "cuda", 512, self.logger)
>>>>>>> 9a14122c
        
        backtrans_dataset_pairs = [[x, y] for x, y in zip(backtrans_dataset, tgt_dataset)]
        
        new_dataset = self.train_dataset + backtrans_dataset_pairs
        self.train_dataset = self.clean_dataset(new_dataset)
        
    def clean_dataset(self, dataset: List[Tuple[str, str]]):
        """
        Clean the dataset by removing duplicates and empty sequences.

        Args:
            dataset (List[Tuple[str, str]]): Dataset to be cleaned.

        Returns:
            List[Tuple[str, str]]: Cleaned dataset.
        """

        src_dataset = [x[0] for x in dataset]
        tgt_dataset = [x[1] for x in dataset]
        
        unique_pairs = {}
        for x, y in zip(src_dataset, tgt_dataset):
            if (x and y) and (x not in unique_pairs):
                unique_pairs[x] = y
    
        clean_dataset = [[x, y] for x, y in unique_pairs.items()]
        self.logger.info(f'Cleaned dataset: {len(clean_dataset)}')
    
        return clean_dataset
    
    def train_tokenizer(self, run_id: str, vocab_size: int, tokenizer: str="wordpiece"):
        dataset = load_dataset("iwslt2017", f'iwslt2017-{self.src_language}-{self.tgt_language}', cache_dir='./.data/iwslt2017')
        dataset = [(d[self.src_language], d[self.tgt_language]) for d in dataset["train"]['translation']]

        src_dataset = [x[0] for x in dataset]
        tgt_dataset = [x[1] for x in dataset]
        
        if tokenizer == "wordpiece":
            self.tokenizer = build_wordpiece_tokenizer(run_id, src_dataset, tgt_dataset, vocab_size)
        else:
            self.tokenizer = build_unigram_tokenizer(run_id, src_dataset, tgt_dataset, vocab_size)
        
    @staticmethod
    def batch_iterator(dataset, batch_size=1000):
        for i in range(0, len(dataset), batch_size):
            yield dataset[i : i + batch_size]


class IWSLT2017DataLoader(BaseDataLoader):
<<<<<<< HEAD
    """
    DataLoader for the IWSLT2017 dataset, inheriting from BaseDataLoader.

    Attributes:
        dataset: Loaded IWSLT2017 dataset.
    """

    def __init__(self, dl_config: DataLoaderConfig, tkn_config: TokenizerConfig, shared_config: SharedConfig, tokenizer: str="wordpiece"):
        """
        Initialize the IWSLT2017DataLoader with configuration and tokenizer settings.

        Args:
            dl_config (DataLoaderConfig): Configuration for the data loader.
            tkn_config (TokenizerConfig): Configuration for the tokenizer.
            shared_config (SharedConfig): Shared configuration settings.
            tokenizer (str): Type of tokenizer to use ("wordpiece" or "unigram").
        """

        super().__init__(dl_config, tkn_config, shared_config)
=======
    def __init__(self, dl_config: DataLoaderConfig, shared_config: SharedConfig):
        super().__init__(dl_config, shared_config)
>>>>>>> 9a14122c
        
        self.dataset = load_dataset("iwslt2017", f'iwslt2017-{self.src_language}-{self.tgt_language}', cache_dir='./.data/iwslt2017')
            
        self.build_datasets()
        self.logger.info('Datasets have been loaded.')
        
    @classmethod
    def build_with_tokenizer(cls, dl_config: DataLoaderConfig, shared_config: SharedConfig, tokenizer: str):
        dataloader = cls(dl_config, shared_config)
        
        dataloader.tokenizer = Tokenizer.from_file(tokenizer)

        super().build_dataloaders(dataloader)
        dataloader.logger.info('Dataloaders have been built.')
        
        return dataloader
        
    @classmethod
    def new_instance(cls, dl_config: DataLoaderConfig, shared_config: SharedConfig, tokenizer: str="wordpiece"):
        dataloader = cls(dl_config, shared_config)
    
        super().train_tokenizer(dataloader, shared_config.run_id, 3280, tokenizer)
        
        super().build_dataloaders(dataloader)
        dataloader.logger.info('Dataloaders have been built.')
        
        return dataloader
        
    def build_datasets(self):
        """
        Build the datasets for training, validation, and testing from the IWSLT2017 dataset.
        """  

        self.train_dataset: List[str, str] = [(d[self.src_language], d[self.tgt_language]) for d in self.dataset["train"]['translation']]
        self.test_dataset: List[str, str] = [(d[self.src_language], d[self.tgt_language]) for d in self.dataset["test"]['translation']]
        self.val_dataset: List[str, str] = [(d[self.src_language], d[self.tgt_language]) for d in self.dataset["validation"]['translation']]
        
        self.logger.debug("First Entry train dataset: %s", list(self.train_dataset[0]))
        self.logger.debug("Length train dataset: %f", len(self.train_dataset))
        self.logger.debug("First Entry test dataset: %s", list(self.test_dataset[0]))
        self.logger.debug("Length test dataset: %f", len(self.test_dataset))
        self.logger.debug("First Entry val dataset: %s", list(self.val_dataset[0]))
        self.logger.debug("Length val dataset: %f", len(self.val_dataset))


class Multi30kDataLoader(BaseDataLoader):
<<<<<<< HEAD
    """
    DataLoader for the Multi30k dataset, inheriting from BaseDataLoader.

    Attributes:
        dataset: Loaded Multi30k dataset.
    """

    def __init__(self, dl_config: DataLoaderConfig, tkn_config: TokenizerConfig, shared_config: SharedConfig, tokenizer: str="wordpiece"):
        """
        Initialize the Multi30kDataLoader with configuration and tokenizer settings.

        Args:
            dl_config (DataLoaderConfig): Configuration for the data loader.
            tkn_config (TokenizerConfig): Configuration for the tokenizer.
            shared_config (SharedConfig): Shared configuration settings.
            tokenizer (str): Type of tokenizer to use ("wordpiece" or "unigram").
        """

        super().__init__(dl_config, tkn_config, shared_config)
=======
    def __init__(self, dl_config: DataLoaderConfig, shared_config: SharedConfig):
        super().__init__(dl_config, shared_config)
>>>>>>> 9a14122c

        self.build_datasets()
        self.logger.info('Datasets have benn loaded.')
        
    @classmethod
    def build_with_tokenizer(cls, dl_config: DataLoaderConfig, shared_config: SharedConfig, tokenizer: str):
        dataloader = cls(dl_config, shared_config)
        
        dataloader.tokenizer = Tokenizer.from_file(tokenizer)

        super().build_dataloaders(dataloader)
        dataloader.logger.info('Dataloaders have been built.')
        
        return dataloader
        
    @classmethod
    def new_instance(cls, dl_config: DataLoaderConfig, shared_config: SharedConfig, tokenizer: str="wordpiece"):
        dataloader = cls(dl_config, shared_config)
    
        super().train_tokenizer(dataloader, shared_config.run_id, 1640, tokenizer)
        
        super().backtranslate_dataset(dataloader)
        
        super().build_dataloaders(dataloader)
        dataloader.logger.info('Dataloaders have been built.')
        
        return dataloader
        
    def build_datasets(self):
        """
        Build the datasets for training, validation, and testing from the Multi30k dataset.
        """

        self.train_dataset: List[str, str] = list(Multi30k(root='./.data/multi30k', split='train',
                                      language_pair=(self.src_language, self.tgt_language)))
        
        self.test_dataset: List[str, str] = list(Multi30k(root='./.data/multi30k',  split='valid',
                                    language_pair=(self.src_language, self.tgt_language)))
        
        total_entries = len(self.train_dataset)
        num_test_entries = int(total_entries * 0.05)
        val_indices = random.sample(range(total_entries), num_test_entries)
        
        self.val_dataset: List[str, str] = [self.train_dataset[i] for i in val_indices]
        self.train_dataset = [entry for i, entry in enumerate(self.train_dataset) if i not in val_indices]
        
        self.logger.debug("First Entry train dataset: %s", list(self.train_dataset[0]))
        self.logger.debug("Length train dataset: %f", len(self.train_dataset))
        self.logger.debug("First Entry test dataset: %s", list(self.test_dataset[0]))
        self.logger.debug("Length test dataset: %f", len(self.test_dataset))
        self.logger.debug("First Entry val dataset: %s", list(self.val_dataset[0]))
        self.logger.debug("Length val dataset: %f", len(self.val_dataset))
        
        <|MERGE_RESOLUTION|>--- conflicted
+++ resolved
@@ -21,42 +21,7 @@
 
 
 class BaseDataLoader(metaclass=abc.ABCMeta):
-<<<<<<< HEAD
-    """
-    Base class for data loaders, providing common functionality and abstract methods for building datasets.
-
-    Attributes:
-        batch_size (int): Batch size for data loading.
-        num_workers (int): Number of workers for data loading.
-        pin_memory (bool): Whether to pin memory during data loading.
-        drop_last (bool): Whether to drop the last incomplete batch.
-        shuffle (bool): Whether to shuffle the data.
-        tokenizer: Tokenizer to be used for encoding sequences.
-        src_language (str): Source language code.
-        tgt_language (str): Target language code.
-        special_symbols (List[str]): List of special symbols for tokenization.
-        train_dataset (List[Tuple[str, str]]): Training dataset.
-        val_dataset (List[Tuple[str, str]]): Validation dataset.
-        test_dataset (List[Tuple[str, str]]): Test dataset.
-        train_dataloader: DataLoader for the training dataset.
-        val_dataloader: DataLoader for the validation dataset.
-        test_dataloader: DataLoader for the test dataset.
-        logger: Logger for the data loader.
-    """
-
-    def __init__(self, dl_config: DataLoaderConfig, tkn_config: TokenizerConfig, shared_config: SharedConfig):
-        """
-        Initialize the data loader with configuration and tokenizer settings.
-
-        Args:
-            dl_config (DataLoaderConfig): Configuration for the data loader.
-            tkn_config (TokenizerConfig): Configuration for the tokenizer.
-            shared_config (SharedConfig): Shared configuration settings.
-        """
-
-=======
     def __init__(self, dl_config: DataLoaderConfig, shared_config: SharedConfig):
->>>>>>> 9a14122c
         self.batch_size: int = dl_config.batch_size
         self.num_workers: int = dl_config.num_workers
         self.pin_memory: bool = dl_config.pin_memory
@@ -134,26 +99,10 @@
 
         return src_batch, tgt_batch
     
-<<<<<<< HEAD
-    def backtranslate_dataset(self, whole_dataset: List[Tuple[str, str]], tgt_dataset: List[str]):
-        """
-        Perform backtranslation on the target dataset to augment the training data.
-
-        Args:
-            whole_dataset (List[Tuple[str, str]]): Original dataset.
-            tgt_dataset (List[str]): Target dataset for backtranslation.
-
-        Returns:
-            List[Tuple[str, str]]: Augmented dataset with backtranslated pairs.
-        """
-
-        backtrans_dataset = mt_batch_inference(tgt_dataset, "cuda", 256)
-=======
     def backtranslate_dataset(self):
         tgt_dataset = [x[1] for x in self.train_dataset]
         
         backtrans_dataset = mt_batch_inference(tgt_dataset, "cuda", 512, self.logger)
->>>>>>> 9a14122c
         
         backtrans_dataset_pairs = [[x, y] for x, y in zip(backtrans_dataset, tgt_dataset)]
         
@@ -203,30 +152,8 @@
 
 
 class IWSLT2017DataLoader(BaseDataLoader):
-<<<<<<< HEAD
-    """
-    DataLoader for the IWSLT2017 dataset, inheriting from BaseDataLoader.
-
-    Attributes:
-        dataset: Loaded IWSLT2017 dataset.
-    """
-
-    def __init__(self, dl_config: DataLoaderConfig, tkn_config: TokenizerConfig, shared_config: SharedConfig, tokenizer: str="wordpiece"):
-        """
-        Initialize the IWSLT2017DataLoader with configuration and tokenizer settings.
-
-        Args:
-            dl_config (DataLoaderConfig): Configuration for the data loader.
-            tkn_config (TokenizerConfig): Configuration for the tokenizer.
-            shared_config (SharedConfig): Shared configuration settings.
-            tokenizer (str): Type of tokenizer to use ("wordpiece" or "unigram").
-        """
-
-        super().__init__(dl_config, tkn_config, shared_config)
-=======
     def __init__(self, dl_config: DataLoaderConfig, shared_config: SharedConfig):
         super().__init__(dl_config, shared_config)
->>>>>>> 9a14122c
         
         self.dataset = load_dataset("iwslt2017", f'iwslt2017-{self.src_language}-{self.tgt_language}', cache_dir='./.data/iwslt2017')
             
@@ -273,30 +200,8 @@
 
 
 class Multi30kDataLoader(BaseDataLoader):
-<<<<<<< HEAD
-    """
-    DataLoader for the Multi30k dataset, inheriting from BaseDataLoader.
-
-    Attributes:
-        dataset: Loaded Multi30k dataset.
-    """
-
-    def __init__(self, dl_config: DataLoaderConfig, tkn_config: TokenizerConfig, shared_config: SharedConfig, tokenizer: str="wordpiece"):
-        """
-        Initialize the Multi30kDataLoader with configuration and tokenizer settings.
-
-        Args:
-            dl_config (DataLoaderConfig): Configuration for the data loader.
-            tkn_config (TokenizerConfig): Configuration for the tokenizer.
-            shared_config (SharedConfig): Shared configuration settings.
-            tokenizer (str): Type of tokenizer to use ("wordpiece" or "unigram").
-        """
-
-        super().__init__(dl_config, tkn_config, shared_config)
-=======
     def __init__(self, dl_config: DataLoaderConfig, shared_config: SharedConfig):
         super().__init__(dl_config, shared_config)
->>>>>>> 9a14122c
 
         self.build_datasets()
         self.logger.info('Datasets have benn loaded.')
