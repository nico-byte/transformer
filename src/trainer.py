import sys

import torch
import torch.nn as nn
import tokenizers
from evaluate import load as load_metric
from src.transformer import Seq2SeqTransformer
from utils.config import TrainerConfig
from time import perf_counter
from utils.logger import get_logger

class InverseSquareRootLRScheduler:
    """
    Implements a learning rate scheduler with inverse square root decay.
    """

    def __init__(self, optimizer, init_lr, max_lr, n_warmup_steps):
        """
        Initialize the scheduler.

        Args:
            optimizer: The optimizer to adjust the learning rate for.
            init_lr (float): The initial learning rate.
            max_lr (float): The maximum learning rate.
            n_warmup_steps (int): The number of warmup steps.
        """

        self.optimizer = optimizer
        self.init_lr = init_lr
        self.max_lr = max_lr
        self.n_warmup_steps = n_warmup_steps
        self.lr_step = (max_lr - init_lr) / n_warmup_steps
        self.decay_factor = max_lr * n_warmup_steps**0.5
        self.n_steps = 0

    def step(self):
        """
        Update the learning rate for the optimizer.
        """

        self.n_steps += 1
                
        if self.n_steps < self.n_warmup_steps:
            self.lr = self.init_lr + self.n_steps * self.lr_step
        else:
            self.lr = self.decay_factor * self.n_steps**-0.5
            
        for param_group in self.optimizer.param_groups:
            param_group['lr'] = self.lr

    def get_lr(self):
        """
        Get the current learning rate.
        """

        return self.optimizer.param_groups[0]['lr']


class EarlyStopper:
    """
    Implements early stopping to prevent overfitting during training.
    """

    def __init__(self, warmup: int=5, patience: int=1, min_delta: int=0):
        """
        Initialize the early stopper.

        Args:
            warmup: The number of warmup epochs. Defaults to 5.
            patience: The number of epochs to wait before stopping. Defaults to 1.
            min_delta: The minimum change in validation loss to qualify as an improvement. Defaults to 0.
        """

        self.warmup = warmup
        self.patience: int = patience
        self.min_delta: int = min_delta
        self.counter: int = 0
        self.min_validation_loss: float = float('inf')
        self.logger = get_logger('EarlyStopper')

    def early_stop(self, epoch, validation_loss):
        """
        Check if early stopping criterion is met.

        Args:
            epoch (int): The current epoch.
            validation_loss (float): The validation loss.

        Returns:
            bool: True if early stopping criterion is met, False otherwise.
        """

        if epoch < self.warmup:
            return False
        if validation_loss < self.min_validation_loss:
            self.min_validation_loss = validation_loss
            self.counter = 0
        elif validation_loss > (self.min_validation_loss + self.min_delta):
            self.counter += 1
            self.logger.info(f'{self.counter} epochs without improvement. {self.patience - self.counter} epochs left unless model improves.')
            if self.counter >= self.patience:
                return True
        return False


class Trainer():
<<<<<<< HEAD
    """
    Class for training a sequence-to-sequence transformer model.
    """

    def __init__(self,
                 model: Seq2SeqTransformer,
                 translator,
                 train_dataloader,
                 test_dataloader,
                 val_dataloader,
                 tokenizer,
                 early_stopper: EarlyStopper,
                 trainer_config: TrainerConfig,
                 shared_config: SharedConfig,
                 run_id: str,
                 device):
        """
        Initialize the trainer.

        Args:
            model (Seq2SeqTransformer): The sequence-to-sequence transformer model.
            translator: The translator object.
            train_dataloader: The training dataloader.
            test_dataloader: The test dataloader.
            val_dataloader: The validation dataloader.
            tokenizer: The tokenizer.
            early_stopper (EarlyStopper): The early stopper object.
            trainer_config (TrainerConfig): The trainer configuration.
            shared_config (SharedConfig): The shared configuration.
            run_id (str): The ID for this training run.
            device: The device to run the training on.
        """        

=======
    def __init__(self, device):
>>>>>>> 9a14122c
        self.logger = get_logger('Trainer')
        
        self.device = device
        
        self.use_amp = True
        self.scaler = torch.cuda.amp.GradScaler(enabled=self.use_amp)
        self.dataloaders = {}
                
    @classmethod
    def new_instance(cls, 
                     model: Seq2SeqTransformer, 
                     translator, 
                     train_dataloader, 
                     test_dataloader, 
                     val_dataloader, 
                     tokenizer, 
                     early_stopper, 
                     trainer_config, 
                     device, 
                     run_id):
        trainer = cls(device)
        
        trainer.model = model.to(device)
        trainer.translator = translator
        
        trainer.num_epochs = trainer_config.num_epochs
        
        trainer.dataloaders['train'] = train_dataloader
        trainer.dataloaders['test'] = test_dataloader
        trainer.dataloaders['val'] = val_dataloader
        
        
        trainer.current_epoch = 1
        trainer.tokenizer = tokenizer
        trainer.early_stopper = early_stopper
        
        trainer.run_id = run_id
        
                
        trainer.criterion = nn.CrossEntropyLoss(ignore_index=3)
        trainer.optim = torch.optim.Adam(trainer.model.parameters(), 
                                       lr=trainer_config.learning_rate, 
                                       betas=(0.9, 0.98), 
                                       eps=10e-9)
        
        trainer.scheduler = InverseSquareRootLRScheduler(optimizer=trainer.optim, 
                                                      init_lr=2e-6, 
                                                      max_lr=trainer_config.learning_rate, 
                                                      n_warmup_steps=trainer_config.warmup_steps)
        
        trainer.grad_accum = trainer_config.tgt_batch_size > trainer_config.batch_size

        if trainer.grad_accum:
            trainer.accumulation_steps = trainer_config.tgt_batch_size // trainer.dataloaders['train'].batch_size \
                if trainer_config.tgt_batch_size > trainer.dataloaders['train'].batch_size else 1
                
        return trainer
    
    @classmethod
<<<<<<< HEAD
    def continue_training(cls, *args, **kwargs):
        """
        Continue training from a checkpoint.

        Returns:
            NotImplementedError: Method not implemented.
        """

        return NotImplementedError
    
    @classmethod
    def from_pretrained(cls, *args, **kwargs):
        """
        Load a pre-trained model for training.

        Returns:
            NotImplementedError: Method not implemented.
        """

=======
    def evaluate_checkpoint(cls, 
                   checkpoint_path: str, 
                   tokenizer_path: str, 
                   val_dataloader: str, 
                   translator,
                   device):
        trainer = cls(device)
        
        trainer.model = torch.jit.load(checkpoint_path, map_location=device)
        trainer.tokenizer = tokenizers.Tokenizer.from_file(tokenizer_path)
        trainer.translator = translator
        
        trainer.dataloaders['val'] = val_dataloader
        
        bleu, rouge = trainer.evaluate(inference=True)
        
        return bleu, rouge
    
    @classmethod
    def continue_training(cls, *args, **kwargs):
>>>>>>> 9a14122c
        return NotImplementedError

    def _train_epoch(self) -> float:
        """
        Train the model for one epoch.

        Returns:
            float: The average training loss for the epoch.
        """

        self.model.train()
        losses = 0
        for batch_idx, (src, tgt) in enumerate(self.dataloaders['train']):
            tgt = tgt.type(torch.LongTensor)
            src = src.to(self.device)
            tgt = tgt.to(self.device)

            tgt_input = tgt[:-1, :]
            src_mask, tgt_mask, src_padding_mask, tgt_padding_mask = self.translator.create_mask(src, tgt_input)

            with torch.autocast(device_type=self.device, dtype=torch.float16, enabled=self.use_amp):
                logits = self.model(src, tgt_input, src_mask, tgt_mask, src_padding_mask, tgt_padding_mask)
                tgt_out = tgt[1:, :]
                loss = self.criterion(logits.reshape(-1, logits.shape[-1]), tgt_out.reshape(-1))
                            
            self.scaler.scale(loss).backward()
                        
            if self.grad_accum and (batch_idx + 1) % self.accumulation_steps == 0:
                for param in self.model.parameters():
                    param.grad /= self.accumulation_steps

                self.scaler.step(self.optim)
                self.scaler.update()
                self.scheduler.step()
                # Reset gradients, for the next accumulated batches
                for param in self.model.parameters():
                    param.grad = None
            else:
                self.scaler.step(self.optim)
                self.scaler.update()
                self.scheduler.step()
                for param in self.model.parameters():
                    param.grad = None   

            losses += loss.item()
        
        return losses / len(list(self.dataloaders['train']))


    def _test_epoch(self) -> float:
        """
        Test the model for one epoch.

        Returns:
            float: The average test loss for the epoch.
        """

        self.model.eval()
        losses = 0
        with torch.no_grad():
            for src, tgt in self.dataloaders['test']:
                tgt = tgt.type(torch.LongTensor)
                src = src.to(self.device)
                tgt = tgt.to(self.device)

                tgt_input = tgt[:-1, :]
                src_mask, tgt_mask, src_padding_mask, tgt_padding_mask = self.translator.create_mask(src, tgt_input)

                with torch.autocast(device_type=self.device, dtype=torch.float16, enabled=self.use_amp):
                    logits = self.model(src, tgt_input, src_mask, tgt_mask, src_padding_mask, tgt_padding_mask)
                    tgt_out = tgt[1:, :]
                    loss = self.criterion(logits.reshape(-1, logits.shape[-1]), tgt_out.reshape(-1))
                
                losses += loss.item()

        return losses / len(list(self.dataloaders['test']))


<<<<<<< HEAD
    def evaluate(self) -> float:
        """
        Evaluate the model.

        Returns:
            float: The average meteor score for the evaluation dataset.
        """

=======
    def evaluate(self, inference: bool=False) -> float:
>>>>>>> 9a14122c
        self.model.eval()
        avg_bleu = 0
        avg_rouge = 0
        bleu = load_metric("bleu")
        rouge = load_metric("rouge")
        
        with torch.no_grad():
            for batch_idx, (src, tgt) in enumerate(self.dataloaders['val']):
                self.logger.info(f'Evaluating batch {batch_idx+1}/{len(list(self.dataloaders['val']))}')
                tgt = tgt.type(torch.LongTensor)
                src = src.to(self.device)
                tgt = tgt.to(self.device)

                tgt_input = tgt[:-1, :]
                src_mask, tgt_mask, src_padding_mask, tgt_padding_mask = self.translator.create_mask(src, tgt_input)

                if inference:
                    with torch.no_grad():
                        logits = self.model(src, tgt_input, src_mask, tgt_mask, src_padding_mask, tgt_padding_mask)
                else:
                    with torch.autocast(device_type=self.device, dtype=torch.float16, enabled=self.use_amp):
                        logits = self.model(src, tgt_input, src_mask, tgt_mask, src_padding_mask, tgt_padding_mask)
                                
                predictions = torch.argmax(logits, dim=-1)
                predictions = predictions.T.cpu().numpy().tolist()
                targets = tgt_input.T.cpu().numpy().tolist()
                
                all_preds = self.tokenizer.decode_batch(predictions)
                all_targets = self.tokenizer.decode_batch(targets)
                
                bleu_score = bleu.compute(predictions=all_preds, references=all_targets)
                avg_bleu += bleu_score['bleu']
                                
                rouge_score = rouge.compute(predictions=all_preds, references=all_targets)
                avg_rouge += rouge_score['rougeLsum']
                                
        avg_bleu /= len(list(self.dataloaders['val']))
        avg_rouge /= len(list(self.dataloaders['val']))
        
        return avg_bleu, avg_rouge

    def train(self):
        """
        Train the model until convergence or early stopping.
        """

        try:
            for epoch in range(self.current_epoch, self.num_epochs+1):
                start_time = perf_counter()
                train_loss = self._train_epoch()
                self.logger.info(f'epoch {epoch} avg_training_loss: {round(train_loss, 3)} ({round(perf_counter()-start_time, 3)}s)')

                start_time = perf_counter()
                test_loss = self._test_epoch()
                self.logger.info(f'epoch {epoch} avg_test_loss: {round(test_loss, 3)} ({round(perf_counter()-start_time, 3)}s)')

                self.current_epoch += 1
                
                early_stop_true = self.early_stopper.early_stop(epoch, test_loss)
                counter = self.early_stopper.counter
                
                if counter == 1:
                    self._save_model("best_")
                
                if early_stop_true:
                    self._save_model("last_")
                    break
        except KeyboardInterrupt:
            self.logger.error('Training interrupted by user')
            self._save_model()
            sys.exit(0)
            
        self._save_model()
            
    def _save_model(self, name=""):
        """
        Save the model checkpoint.

        Args:
            name: The name of the model checkpoint. Defaults to "".
        """

        self._save_model_infer(name)
        self._save_model_train(name)
    
    def _save_model_infer(self, name=""):
        """
        Save the model checkpoint for inference.

        Args:
            name: The name of the model checkpoint. Defaults to "".
        """

        model_filepath = f'./models/{self.run_id}/{name}checkpoint_scripted.pt'
        
        model_scripted = torch.jit.script(self.model)
        model_scripted.save(model_filepath)
        self.logger.info(f'Saved model checkpoint to {model_filepath}')
        
    def _save_model_train(self, name=""):
        """
        Save the model checkpoint for further training.

        Args:
            name: The name of the model checkpoint. Defaults to "".
        """

        model_filepath = f'./models/{self.run_id}/{name}checkpoint.pt'
        
        torch.save({
            'epoch': self.current_epoch,
            'model_state_dict': self.model.state_dict(),
            'optimizer_state_dict': self.optim.state_dict(),
            # 'scheduler_state_dict': self.scheduler.state_dict(),
            }, model_filepath)
        
        self.logger.info(f'Saved model checkpoint to {model_filepath}')
        
    def load_model(self):
        """
        Load the model from a checkpoint.
        """
    
        filepath = f'./models/{self.run_id}/checkpoint.pt'
        self.model = torch.jit.script(filepath)
        self.logger.info(f'Model checkpoint have been loaded from {filepath}')<|MERGE_RESOLUTION|>--- conflicted
+++ resolved
@@ -104,43 +104,7 @@
 
 
 class Trainer():
-<<<<<<< HEAD
-    """
-    Class for training a sequence-to-sequence transformer model.
-    """
-
-    def __init__(self,
-                 model: Seq2SeqTransformer,
-                 translator,
-                 train_dataloader,
-                 test_dataloader,
-                 val_dataloader,
-                 tokenizer,
-                 early_stopper: EarlyStopper,
-                 trainer_config: TrainerConfig,
-                 shared_config: SharedConfig,
-                 run_id: str,
-                 device):
-        """
-        Initialize the trainer.
-
-        Args:
-            model (Seq2SeqTransformer): The sequence-to-sequence transformer model.
-            translator: The translator object.
-            train_dataloader: The training dataloader.
-            test_dataloader: The test dataloader.
-            val_dataloader: The validation dataloader.
-            tokenizer: The tokenizer.
-            early_stopper (EarlyStopper): The early stopper object.
-            trainer_config (TrainerConfig): The trainer configuration.
-            shared_config (SharedConfig): The shared configuration.
-            run_id (str): The ID for this training run.
-            device: The device to run the training on.
-        """        
-
-=======
     def __init__(self, device):
->>>>>>> 9a14122c
         self.logger = get_logger('Trainer')
         
         self.device = device
@@ -200,27 +164,6 @@
         return trainer
     
     @classmethod
-<<<<<<< HEAD
-    def continue_training(cls, *args, **kwargs):
-        """
-        Continue training from a checkpoint.
-
-        Returns:
-            NotImplementedError: Method not implemented.
-        """
-
-        return NotImplementedError
-    
-    @classmethod
-    def from_pretrained(cls, *args, **kwargs):
-        """
-        Load a pre-trained model for training.
-
-        Returns:
-            NotImplementedError: Method not implemented.
-        """
-
-=======
     def evaluate_checkpoint(cls, 
                    checkpoint_path: str, 
                    tokenizer_path: str, 
@@ -241,7 +184,6 @@
     
     @classmethod
     def continue_training(cls, *args, **kwargs):
->>>>>>> 9a14122c
         return NotImplementedError
 
     def _train_epoch(self) -> float:
@@ -320,18 +262,7 @@
         return losses / len(list(self.dataloaders['test']))
 
 
-<<<<<<< HEAD
-    def evaluate(self) -> float:
-        """
-        Evaluate the model.
-
-        Returns:
-            float: The average meteor score for the evaluation dataset.
-        """
-
-=======
     def evaluate(self, inference: bool=False) -> float:
->>>>>>> 9a14122c
         self.model.eval()
         avg_bleu = 0
         avg_rouge = 0
